# encoding: utf-8

import argparse
import collections
import os.path
<<<<<<< HEAD
import re
=======
import pickle
>>>>>>> bb155d9c
import sys
import time

from nltk.corpus import comtrans
from nltk.translate import bleu_score
import numpy
import six

import chainer
from chainer import cuda
import chainer.functions as F
import chainer.links as L
from chainer import reporter
from chainer import training
from chainer.training import extensions
import chainermn

import europal


def cached_call(fname, func, *args):
    if os.path.exists(fname):
        with open(fname, 'rb') as f:
            return pickle.load(f)
    else:
        # not yet cached
        val = func(*args)
        with open(fname, 'wb') as f:
            pickle.dump(val, f)
        return val


def read_source(in_dir, cache=None):
    en_path = os.path.join(in_dir, 'giga-fren.release2.fixed.en')
    source_vocab = ['<eos>', '<unk>'] + europal.count_words(en_path)
    source_data = europal.make_dataset(en_path, source_vocab)

    return source_vocab, source_data


def read_target(in_dir, cahce=None):
    fr_path = os.path.join(in_dir, 'giga-fren.release2.fixed.fr')
    target_vocab = ['<eos>', '<unk>'] + europal.count_words(fr_path)
    target_data = europal.make_dataset(fr_path, target_vocab)

    return target_vocab, target_data


def sequence_embed(embed, xs):
    x_len = [len(x) for x in xs]
    x_section = numpy.cumsum(x_len[:-1])
    ex = embed(F.concat(xs, axis=0))
    exs = F.split_axis(ex, x_section, 0, force_tuple=True)
    return exs


class Seq2seq(chainer.Chain):

    def __init__(self, n_layers, n_source_vocab, n_target_vocab, n_units):
        super(Seq2seq, self).__init__(
            embed_x=L.EmbedID(n_source_vocab, n_units),
            embed_y=L.EmbedID(n_target_vocab, n_units),
            encoder=L.NStepLSTM(n_layers, n_units, n_units, 0.1),
            decoder=L.NStepLSTM(n_layers, n_units, n_units, 0.1),
            W=L.Linear(n_units, n_target_vocab),
        )
        self.n_layers = n_layers
        self.n_units = n_units

    def __call__(self, *inputs):
        xs = inputs[:len(inputs) // 2]
        ys = inputs[len(inputs) // 2:]

        xs = [x[::-1] for x in xs]

        eos = self.xp.zeros(1, 'i')
        ys_in = [F.concat([eos, y], axis=0) for y in ys]
        ys_out = [F.concat([y, eos], axis=0) for y in ys]

        # Both xs and ys_in are lists of arrays.
        exs = sequence_embed(self.embed_x, xs)
        eys = sequence_embed(self.embed_y, ys_in)

        batch = len(xs)
        # None represents a zero vector in an encoder.
        hx, cx, _ = self.encoder(None, None, exs)
        _, _, os = self.decoder(hx, cx, eys)

        # It is faster to concatenate data before calculating loss
        # because only one matrix multiplication is called.
        concat_os = F.concat(os, axis=0)
        concat_ys_out = F.concat(ys_out, axis=0)
        loss = F.sum(F.softmax_cross_entropy(
            self.W(concat_os), concat_ys_out, reduce='no')) / batch

        reporter.report({'loss': loss.data}, self)
        n_words = concat_ys_out.shape[0]
        perp = self.xp.exp(loss.data * batch / n_words)
        reporter.report({'perp': perp}, self)
        return loss

    def translate(self, xs, max_length=100):
        batch = len(xs)
        with chainer.no_backprop_mode():
            xs = [x[::-1] for x in xs]
<<<<<<< HEAD
            exs = sequence_embed(self.embed_x, [self.xp.array(x) for x in xs])
            # Initial hidden variable and cell variable
            zero = self.xp.zeros((self.n_layers, batch, self.n_units), 'f')
            h, c, _ = self.encoder(zero, zero, exs, train=False)
=======
            exs = sequence_embed(self.embed_x, xs)
            h, c, _ = self.encoder(None, None, exs, train=False)
>>>>>>> bb155d9c
            ys = self.xp.zeros(batch, 'i')
            result = []
            for i in range(max_length):
                eys = self.embed_y(ys)
                eys = chainer.functions.split_axis(
                    eys, batch, 0, force_tuple=True)
                h, c, ys = self.decoder(h, c, eys, train=False)
                cys = chainer.functions.concat(ys, axis=0)
                wy = self.W(cys)
                ys = self.xp.argmax(wy.data, axis=1).astype('i')
                result.append(ys)

        result = cuda.to_cpu(self.xp.stack(result).T)

        # Remove EOS taggs
        outs = []
        for y in result:
            inds = numpy.argwhere(y == 0)
            if len(inds) > 0:
                y = y[:inds[0, 0]]
            outs.append(y)
        return outs


def convert(batch, device):
    def to_device_batch(batch):
        if device is None:
            return batch
        elif device < 0:
            return [chainer.dataset.to_device(device, x) for x in batch]
        else:
            xp = cuda.cupy.get_array_module(*batch)
            concat = xp.concatenate(batch, axis=0)
            sections = numpy.cumsum([len(x) for x in batch[:-1]], dtype='i')
            concat_dev = chainer.dataset.to_device(device, concat)
            batch_dev = cuda.cupy.split(concat_dev, sections)
            return batch_dev

    return tuple(
        to_device_batch([x for x, _ in batch]) +
        to_device_batch([y for _, y in batch]))


class CalculateBleu(chainer.training.Extension):
    # priority = chainer.training.PRIORITY_WRITER
    def __init__(
            self, model, test_data, key, batch=100, device=-1, max_length=100):
        self.model = model
        self.test_data = test_data
        self.key = key
        self.batch = batch
        self.device = device
        self.max_length = max_length

    def __call__(self, trainer):
        with chainer.no_backprop_mode():
            references = []
            hypotheses = []
            for i in range(0, len(self.test_data), self.batch):
                sources, targets = zip(*self.test_data[i:i + self.batch])
                references.extend([[t.tolist()] for t in targets])

                sources = [
                    chainer.dataset.to_device(self.device, x) for x in sources]
                ys = [y.tolist()
                      for y in self.model.translate(sources, self.max_length)]
                hypotheses.extend(ys)

        bleu = bleu_score.corpus_bleu(
            references, hypotheses,
            smoothing_function=bleu_score.SmoothingFunction().method1)
        reporter.report({self.key: bleu})


class BleuEvaluator(extensions.Evaluator):
    def __init__(self, model, test_data, device=-1, batch=100,
                 max_length=100, comm=None):
        super(BleuEvaluator, self).__init__({'main': None}, model)
        self.model = model
        self.test_data = test_data
        self.batch = batch
        self.device = device
        self.max_length = max_length
        self.comm = comm

    def evaluate(self):
        bt = time.time()
        with chainer.no_backprop_mode():
            references = []
            hypotheses = []
            observation = {}
            with reporter.report_scope(observation):
                for i in range(0, len(self.test_data), self.batch):
                    src, trg = zip(*self.test_data[i:i + self.batch])
                    references.extend([[t.tolist()] for t in trg])

                    src = [chainer.dataset.to_device(self.device, x)
                           for x in src]
                    ys = [y.tolist()
                          for y in self.model.translate(src, self.max_length)]
                    hypotheses.extend(ys)

                bleu = bleu_score.corpus_bleu(
                    references, hypotheses,
                    smoothing_function=bleu_score.SmoothingFunction().method1)
                reporter.report({'bleu': bleu}, self.model)
        et = time.time()

        if self.comm is not None:
            # This evaluator is called via chainermn.MultiNodeEvaluator
            for i in range(0, self.comm.mpi_comm.size):
                print("BleuEvaluator::evaluate(): "
                      "took {:.3f} [s]".format(et - bt))
                sys.stdout.flush()
                self.comm.mpi_comm.Barrier()
        else:
            # This evaluator is called from a conventional
            # Chainer exntension
            print("BleuEvaluator(single)::evaluate(): "
                  "took {:.3f} [s]".format(et - bt))
            sys.stdout.flush()
        return observation


def main():
    parser = argparse.ArgumentParser(description='Chainer example: seq2seq')
    parser.add_argument('--batchsize', '-b', type=int, default=64,
                        help='Number of images in each mini-batch') # 10 - 13,14 epoch?
    parser.add_argument('--bleu', type=bool, default=False,
                        help='Report BLEU score')
    parser.add_argument('--epoch', '-e', type=int, default=20,
                        help='Number of sweeps over the dataset to train')
    parser.add_argument('--gpu', '-g', action='store_true',
                        help='Use GPU')
    parser.add_argument('--cache', '-c', default=None,
                        help='Directory to cache pre-processed dataset')
    parser.add_argument('--resume', '-r', default='',
                        help='Resume the training from snapshot')
    parser.add_argument('--unit', '-u', type=int, default=1024,
                        help='Number of units')
<<<<<<< HEAD
    parser.add_argument('--shift-gpu', type=int, default=0,
                        help=("Shift device ID of GPUs " +
                              "(convenient if you want to " +
                              "run multiple seq2seq_mn.py on a sinle node"))
    parser.add_argument('--stop', '-s', type=str, default="15e",
                        help='Stop trigger (ex. "500i", "15e")')
=======
    parser.add_argument('--input', '-i', type=str, default='wmt',
                        help='Input directory')
    parser.add_argument('--out', '-o', default='result',
                        help='Directory to output the result')
>>>>>>> bb155d9c
    args = parser.parse_args()

    # Prepare ChainerMN communicator
    if args.gpu:
        comm = chainermn.create_communicator('hierarchical')
        dev = comm.intra_rank
    else:
        comm = chainermn.create_communicator('naive')
        dev = -1

    if False:
        sentences = comtrans.aligned_sents('alignment-en-fr.txt')
        source_ids = collections.defaultdict(lambda: len(source_ids))
        target_ids = collections.defaultdict(lambda: len(target_ids))
        target_ids['eos']
        data = []
        for sentence in sentences:
            source = numpy.array([source_ids[w] for w in sentence.words], 'i')
            target = numpy.array([target_ids[w] for w in sentence.mots], 'i')
            data.append((source, target))
        print('Source vocabulary: %d' % len(source_ids))
        print('Target vocabulary: %d' % len(target_ids))

        test_data = data[:len(data) / 10]
        train_data = data[len(data) / 10:]
    else:
        # Rank 0 prepares all data
        if comm.rank == 0:
            if args.cache and not os.path.exists(args.cache):
                os.mkdir(args.cache)

            # Read source data
            bt = time.time()
            if args.cache:
                cache_file = os.path.join(args.cache, 'source.pickle')
                source_vocab, source_data = cached_call(cache_file,
                                                        read_source,
                                                        args.input, args.cache)
            else:
                source_vocab, source_data = read_source(args.input, args.cache)
            et = time.time()
            print("RD source done. {:.3f} [s]".format(et - bt))
            sys.stdout.flush()

            # Read target data
            bt = time.time()
            if args.cache:
                cache_file = os.path.join(args.cache, 'target.pickle')
                target_vocab, target_data = cached_call(cache_file,
                                                        read_target,
                                                        args.input, args.cache)
            else:
                target_vocab, target_data = read_target(args.input, args.cache)
            et = time.time()
            print("RD target done. {:.3f} [s]".format(et - bt))
            sys.stdout.flush()

            print('Original training data size: %d' % len(source_data))
            train_data = [(s, t)
                          for s, t in six.moves.zip(source_data, target_data)
                          if 0 < len(s) < 50 and 0 < len(t) < 50]
            print('Filtered training data size: %d' % len(train_data))

            import pdb; pdb.set_trace()

            en_path = os.path.join(args.input, 'dev', 'newstest2013.en')
            source_data = europal.make_dataset(en_path, source_vocab)
            fr_path = os.path.join(args.input, 'dev', 'newstest2013.fr')
            target_data = europal.make_dataset(fr_path, target_vocab)
            assert(len(source_data) == len(target_data))
            test_data = [(s, t) for s, t
                         in six.moves.zip(source_data, target_data)
                         if 0 < len(s) and 0 < len(t)]

            source_ids = {word: index
                          for index, word in enumerate(source_vocab)}
            target_ids = {word: index
                          for index, word in enumerate(target_vocab)}
        else:
            # target_data, source_data = None, None
            train_data, test_data = None, None
            target_ids, source_ids = None, None

    comm.mpi_comm.Barrier()
    # Check file
    for i in range(0, comm.size):
        if comm.rank == i:
            print("Rank {} GPU: {}".format(comm.rank, dev))
        sys.stdout.flush()
        comm.mpi_comm.Barrier()

    # broadcast id- > word dictionary
    source_ids = comm.mpi_comm.bcast(source_ids, root=0)
    target_ids = comm.mpi_comm.bcast(target_ids, root=0)

    target_words = {i: w for w, i in target_ids.items()}
    source_words = {i: w for w, i in source_ids.items()}

    if comm.rank == 0:
        print("target_words : {}".format(len(target_words)))
        print("source_words : {}".format(len(source_words)))

    model = Seq2seq(3, len(source_ids), len(target_ids), args.unit)

    if dev >= 0:
        chainer.cuda.get_device(dev).use()
        model.to_gpu(dev)

<<<<<<< HEAD

    # determine the stop trigger
    m = re.match(r'^(\d+)e$', args.stop)
    if m:
        trigger = chainermn.get_epoch_trigger(int(m.group(1)), train_data, args.batchsize, comm)
    else:
        m = re.match(r'^(\d+)i$', args.stop)
        if m:
            trigger = (int(m.group(1)), 'iteration')
        else:
            if comm.rank == 0:
                sys.stderr.write("Error: unknown stop trigger: {}".format(args.stop))
            exit(-1)

    if comm.rank == 0:
        print("Trigger: {}".format(trigger))

    #optimizer = chainer.optimizers.Adam()
=======
    # optimizer = chainer.optimizers.Adam()
>>>>>>> bb155d9c
    optimizer = chainermn.create_multi_node_optimizer(
        chainer.optimizers.Adam(), comm)
    optimizer.setup(model)

    # Broadcast dataset
    # Sanity check of train_data

    train_data = chainermn.scatter_dataset(train_data, comm)
    test_data_all = test_data  # NOQA
    test_data = chainermn.scatter_dataset(test_data, comm)

    train_iter = chainer.iterators.SerialIterator(train_data,
                                                  args.batchsize,
                                                  shuffle=False)
    updater = training.StandardUpdater(
        train_iter, optimizer, converter=convert, device=dev)
    trainer = training.Trainer(updater,
                               trigger,
                               # Use epoch trigger
<<<<<<< HEAD
                               # chainermn.get_epoch_trigger(args.epoch, train_data, args.batchsize, comm),
=======
                               (args.epoch, 'epoch'),
>>>>>>> bb155d9c
                               out=args.out)

    trainer.extend(chainermn.create_multi_node_evaluator(
        BleuEvaluator(model, test_data, device=dev, comm=comm),
        comm))

    def translate_one(source, target):
        words = europal.split_sentence(source)
        print('# source : ' + ' '.join(words))
        x = model.xp.array(
            [source_ids.get(w, 1) for w in words], 'i')
        ys = model.translate([x])[0]
        words = [target_words[y] for y in ys]
        print('#  result : ' + ' '.join(words))
        print('#  expect : ' + target)

    # @chainer.training.make_extension(trigger=(200, 'iteration'))
    def translate(trainer):
        translate_one(
            'Who are we ?',
            'Qui sommes-nous?')
        translate_one(
            'And it often costs over a hundred dollars ' +
            'to obtain the required identity card .',
            'Or, il en coûte souvent plus de cent dollars ' +
            'pour obtenir la carte d\'identité requise.')

        source, target = test_data[numpy.random.choice(len(test_data))]
        source = ' '.join([source_words.get(i, '') for i in source])
        target = ' '.join([target_words.get(i, '') for i in target])
        translate_one(source, target)

    if comm.rank == 0:
<<<<<<< HEAD
        #trigger = chainermn.get_epoch_trigger(1, train_data, args.batchsize, comm)
                                              
        trainer.extend(extensions.LogReport(trigger=(100, 'iteration')),
                       trigger=(100, 'iteration'))
        #trainer.extend(extensions.LogReport(trigger=trigger), trigger=trigger)
        
=======
        # trainer.extend(BleuEvaluator(model, test_data_all, dev))
        trainer.extend(extensions.LogReport(trigger=(1, 'epoch')),
                       trigger=(1, 'epoch'))

>>>>>>> bb155d9c
        report = extensions.PrintReport(['epoch',
                                         'iteration',
                                         'main/loss',
                                         # 'validation/main/loss',
                                         'main/perp',
                                         'validation/main/bleu',
                                         # 'validation/main/perp',
                                         'elapsed_time'])
<<<<<<< HEAD
        trainer.extend(report, trigger=(100, 'iteration'))
        #trainer.extend(translate, trigger=(200, 'iteration'))

        if args.bleu:
            trainer.extend(CalculateBleu(model, test_data),
                           trigger=(100, 'iteration')) # start from <<1  ->  20
        
=======
        trainer.extend(report, trigger=(1, 'epoch'))
        # trainer.extend(translate, trigger=(200, 'iteration'))

        # trainer.extend(CalculateBleu(model, test_data),
        #                trigger=(10, 'iteration'))

>>>>>>> bb155d9c
    comm.mpi_comm.Barrier()
    if comm.rank == 0:
        print('start training')
        sys.stdout.flush()

    trainer.run()


if __name__ == '__main__':
    main()<|MERGE_RESOLUTION|>--- conflicted
+++ resolved
@@ -3,11 +3,8 @@
 import argparse
 import collections
 import os.path
-<<<<<<< HEAD
+import pickle
 import re
-=======
-import pickle
->>>>>>> bb155d9c
 import sys
 import time
 
@@ -113,15 +110,10 @@
         batch = len(xs)
         with chainer.no_backprop_mode():
             xs = [x[::-1] for x in xs]
-<<<<<<< HEAD
             exs = sequence_embed(self.embed_x, [self.xp.array(x) for x in xs])
             # Initial hidden variable and cell variable
             zero = self.xp.zeros((self.n_layers, batch, self.n_units), 'f')
             h, c, _ = self.encoder(zero, zero, exs, train=False)
-=======
-            exs = sequence_embed(self.embed_x, xs)
-            h, c, _ = self.encoder(None, None, exs, train=False)
->>>>>>> bb155d9c
             ys = self.xp.zeros(batch, 'i')
             result = []
             for i in range(max_length):
@@ -262,19 +254,16 @@
                         help='Resume the training from snapshot')
     parser.add_argument('--unit', '-u', type=int, default=1024,
                         help='Number of units')
-<<<<<<< HEAD
     parser.add_argument('--shift-gpu', type=int, default=0,
                         help=("Shift device ID of GPUs " +
                               "(convenient if you want to " +
                               "run multiple seq2seq_mn.py on a sinle node"))
     parser.add_argument('--stop', '-s', type=str, default="15e",
                         help='Stop trigger (ex. "500i", "15e")')
-=======
     parser.add_argument('--input', '-i', type=str, default='wmt',
                         help='Input directory')
     parser.add_argument('--out', '-o', default='result',
                         help='Directory to output the result')
->>>>>>> bb155d9c
     args = parser.parse_args()
 
     # Prepare ChainerMN communicator
@@ -383,8 +372,6 @@
         chainer.cuda.get_device(dev).use()
         model.to_gpu(dev)
 
-<<<<<<< HEAD
-
     # determine the stop trigger
     m = re.match(r'^(\d+)e$', args.stop)
     if m:
@@ -402,9 +389,6 @@
         print("Trigger: {}".format(trigger))
 
     #optimizer = chainer.optimizers.Adam()
-=======
-    # optimizer = chainer.optimizers.Adam()
->>>>>>> bb155d9c
     optimizer = chainermn.create_multi_node_optimizer(
         chainer.optimizers.Adam(), comm)
     optimizer.setup(model)
@@ -424,11 +408,7 @@
     trainer = training.Trainer(updater,
                                trigger,
                                # Use epoch trigger
-<<<<<<< HEAD
-                               # chainermn.get_epoch_trigger(args.epoch, train_data, args.batchsize, comm),
-=======
                                (args.epoch, 'epoch'),
->>>>>>> bb155d9c
                                out=args.out)
 
     trainer.extend(chainermn.create_multi_node_evaluator(
@@ -462,19 +442,10 @@
         translate_one(source, target)
 
     if comm.rank == 0:
-<<<<<<< HEAD
-        #trigger = chainermn.get_epoch_trigger(1, train_data, args.batchsize, comm)
-                                              
-        trainer.extend(extensions.LogReport(trigger=(100, 'iteration')),
-                       trigger=(100, 'iteration'))
-        #trainer.extend(extensions.LogReport(trigger=trigger), trigger=trigger)
-        
-=======
         # trainer.extend(BleuEvaluator(model, test_data_all, dev))
         trainer.extend(extensions.LogReport(trigger=(1, 'epoch')),
                        trigger=(1, 'epoch'))
 
->>>>>>> bb155d9c
         report = extensions.PrintReport(['epoch',
                                          'iteration',
                                          'main/loss',
@@ -483,22 +454,12 @@
                                          'validation/main/bleu',
                                          # 'validation/main/perp',
                                          'elapsed_time'])
-<<<<<<< HEAD
-        trainer.extend(report, trigger=(100, 'iteration'))
-        #trainer.extend(translate, trigger=(200, 'iteration'))
-
-        if args.bleu:
-            trainer.extend(CalculateBleu(model, test_data),
-                           trigger=(100, 'iteration')) # start from <<1  ->  20
-        
-=======
         trainer.extend(report, trigger=(1, 'epoch'))
         # trainer.extend(translate, trigger=(200, 'iteration'))
 
         # trainer.extend(CalculateBleu(model, test_data),
         #                trigger=(10, 'iteration'))
 
->>>>>>> bb155d9c
     comm.mpi_comm.Barrier()
     if comm.rank == 0:
         print('start training')
