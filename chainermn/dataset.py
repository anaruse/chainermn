--- conflicted
+++ resolved
@@ -1,13 +1,9 @@
-<<<<<<< HEAD
 import math
 import re
-=======
-import chainer.datasets
-import numpy
->>>>>>> cf4ca0ca
 import warnings
 
 import chainer.datasets
+import numpy
 
 
 class DataSizeError(RuntimeError):
@@ -111,15 +107,11 @@
 
         return mine
     else:
-<<<<<<< HEAD
         try:
             return comm.recv(source=0)
         except OverflowError as e:
             pickled_size = _parse_overflow_error(e)
             raise DataSizeError(len(dataset), pickled_size)
-=======
-        return comm.recv(source=root)
->>>>>>> cf4ca0ca
 
 
 def get_n_iterations_for_one_epoch(dataset, local_batch_size, comm):
