--- conflicted
+++ resolved
@@ -3,11 +3,7 @@
 
     Args:
         actual_evaluator: evaluator
-<<<<<<< HEAD
-                          (e.g., ``chainer.training.extensions.Evaluator``)
-=======
             (e.g., ``chainer.training.extensions.Evaluator``)
->>>>>>> 6d043b39
         communicator: ChainerMN communicator
 
     Returns:
