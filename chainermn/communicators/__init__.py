--- conflicted
+++ resolved
@@ -1,13 +1,8 @@
 import mpi4py.MPI
 
 
-<<<<<<< HEAD
-def create_communicator(communicator_name='hierarchical',
-                        mpi_comm=mpi4py.MPI.COMM_WORLD):
-=======
 def create_communicator(
         communicator_name='hierarchical', mpi_comm=mpi4py.MPI.COMM_WORLD):
->>>>>>> 6d043b39
     """Create a ChainerMN communicator.
 
     Different communicators provide different approaches of communication, so
